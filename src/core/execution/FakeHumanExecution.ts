--- conflicted
+++ resolved
@@ -35,16 +35,11 @@
   private mg: Game;
   private player: Player = null;
 
-<<<<<<< HEAD
-  private enemy: Player | null = null;
   private attackRate: number;
   private attackTick: number;
   private triggerRatio: number;
   private reserveRatio: number;
 
-  private lastEnemyUpdateTick: number = 0;
-=======
->>>>>>> ae4f4d3e
   private lastEmojiSent = new Map<Player, Tick>();
   private lastNukeSent: [Tick, TileRef][] = [];
   private embargoMalusApplied = new Set<PlayerID>();
@@ -134,11 +129,15 @@
       return;
     }
 
-<<<<<<< HEAD
-=======
     if (this.behavior === null) {
       // Player is unavailable during init()
-      this.behavior = new BotBehavior(this.random, this.mg, this.player, 1 / 5);
+      this.behavior = new BotBehavior(
+        this.random,
+        this.mg,
+        this.player,
+        this.triggerRatio,
+        this.reserveRatio,
+      );
     }
 
     if (this.firstMove) {
@@ -147,11 +146,6 @@
       return;
     }
 
-    if (ticks % this.random.nextInt(40, 80) != 0) {
-      return;
-    }
-
->>>>>>> ae4f4d3e
     if (
       this.player.troops() > 100_000 &&
       this.player.targetTroopRatio() > 0.7
@@ -174,14 +168,6 @@
         (t) => this.mg.isLand(t) && this.mg.ownerID(t) != this.player.smallID(),
       );
 
-    const enemiesWithTN = enemyborder.map((t) =>
-      this.mg.playerBySmallID(this.mg.ownerID(t)),
-    );
-    if (enemiesWithTN.filter((o) => !o.isPlayer()).length > 0) {
-      this.sendAttack(this.mg.terraNullius());
-      return;
-    }
-
     if (enemyborder.length == 0) {
       if (this.random.chance(10)) {
         this.sendBoatRandomly();
@@ -193,8 +179,6 @@
       return;
     }
 
-<<<<<<< HEAD
-=======
     const enemiesWithTN = enemyborder.map((t) =>
       this.mg.playerBySmallID(this.mg.ownerID(t)),
     );
@@ -203,18 +187,16 @@
       return;
     }
 
->>>>>>> ae4f4d3e
     const enemies = enemiesWithTN
       .filter((o) => o.isPlayer())
       .sort((a, b) => a.troops() - b.troops());
 
     // 5% chance to send a random alliance request
     if (this.random.chance(20)) {
-      for (const toAlly of enemies) {
-        if (this.player.canSendAllianceRequest(toAlly)) {
-          this.player.createAllianceRequest(toAlly);
-          return;
-        }
+      const toAlly = this.random.randElement(enemies);
+      if (this.player.canSendAllianceRequest(toAlly)) {
+        this.player.createAllianceRequest(toAlly);
+        return;
       }
     }
 
@@ -260,67 +242,8 @@
   }
 
   handleEnemies() {
-<<<<<<< HEAD
-    if (this.mg.ticks() - this.lastEnemyUpdateTick > 100) {
-      this.enemy = null;
-    }
-
-    // Switch enemies if we're under attack
-    const incomingAttacks = this.player.incomingAttacks();
-    if (incomingAttacks.length > 0) {
-      this.enemy = incomingAttacks
-        .sort((a, b) => b.troops() - a.troops())[0]
-        .attacker();
-      this.lastEnemyUpdateTick = this.mg.ticks();
-    }
-
-    // Attack allies' targets
-    outer: for (const ally of this.player.allies()) {
-      if (this.player.relation(ally) < Relation.Friendly) continue;
-      for (const target of ally.targets()) {
-        if (target === this.player) continue;
-        if (this.player.isAlliedWith(target)) continue;
-
-        this.player.updateRelation(ally, -20);
-        this.enemy = target;
-        this.lastEnemyUpdateTick = this.mg.ticks();
-        if (ally.type() == PlayerType.Human) {
-          this.mg.addExecution(
-            new EmojiExecution(this.player.id(), ally.id(), "👍"),
-          );
-        }
-        break outer;
-      }
-    }
-
-    if (this.enemy === null) {
-      // Save up troops until we reach the trigger ratio
-      const maxPop = this.mg.config().maxPopulation(this.player);
-      const ratio = this.player.population() / maxPop;
-      if (ratio < this.triggerRatio) return;
-
-      // Choose a new enemy
-      const mostHated = this.player.allRelationsSorted()[0] ?? null;
-      if (mostHated != null && mostHated.relation == Relation.Hostile) {
-        this.enemy = mostHated.player;
-        this.lastEnemyUpdateTick = this.mg.ticks();
-      }
-    }
-
-    if (this.enemy) {
-      if (this.player.isFriendly(this.enemy)) {
-        this.enemy = null;
-        return;
-      }
-      this.maybeSendEmoji();
-      this.maybeSendNuke(this.enemy);
-      if (this.player.sharesBorderWith(this.enemy)) {
-        this.sendAttack(this.enemy);
-      } else {
-        this.maybeSendBoatAttack(this.enemy);
-      }
-      return;
-=======
+    this.behavior.forgetOldEnemies();
+    this.behavior.checkIncomingAttacks();
     this.behavior.assistAllies();
     const enemy = this.behavior.selectEnemy();
     if (!enemy) return;
@@ -330,7 +253,6 @@
       this.behavior.sendAttack(enemy);
     } else {
       this.maybeSendBoatAttack(enemy);
->>>>>>> ae4f4d3e
     }
   }
 
@@ -352,13 +274,8 @@
     const silos = this.player.units(UnitType.MissileSilo);
     if (
       silos.length == 0 ||
-<<<<<<< HEAD
       this.player.gold() < this.cost(UnitType.AtomBomb) ||
-=======
-      this.player.gold() <
-        this.mg.config().unitInfo(UnitType.AtomBomb).cost(this.player) ||
       other.type() == PlayerType.Bot ||
->>>>>>> ae4f4d3e
       this.player.isOnSameTeam(other)
     ) {
       return;
@@ -446,12 +363,8 @@
     // Prefer tiles that are closer to a silo
     const siloTiles = silos.map((u) => u.tile());
     const { x: closestSilo } = closestTwoTiles(this.mg, siloTiles, [tile]);
-<<<<<<< HEAD
-    const distanceToClosestSilo = this.mg.euclideanDist(tile, closestSilo);
-=======
     const distanceSquared = this.mg.euclideanDistSquared(tile, closestSilo);
     const distanceToClosestSilo = Math.sqrt(distanceSquared);
->>>>>>> ae4f4d3e
     tileValue -= distanceToClosestSilo * 30;
 
     // Don't target near recent targets
@@ -607,39 +520,6 @@
     return this.mg.unitInfo(type).cost(this.player);
   }
 
-<<<<<<< HEAD
-  private handleAllianceRequests() {
-    for (const req of this.player.incomingAllianceRequests()) {
-      if (req.requestor().isTraitor()) {
-        this.replyToAllianceRequest(req, false);
-        continue;
-      }
-      if (this.player.relation(req.requestor()) < Relation.Neutral) {
-        this.replyToAllianceRequest(req, false);
-        continue;
-      }
-      const requestorIsMuchLarger =
-        req.requestor().numTilesOwned() > this.player.numTilesOwned() * 3;
-      if (!requestorIsMuchLarger && req.requestor().alliances().length >= 3) {
-        this.replyToAllianceRequest(req, false);
-        continue;
-      }
-      this.replyToAllianceRequest(req, true);
-    }
-  }
-
-  private replyToAllianceRequest(req: AllianceRequest, accept: boolean): void {
-    this.mg.addExecution(
-      new AllianceRequestReplyExecution(
-        req.requestor().id(),
-        this.player.id(),
-        accept,
-      ),
-    );
-  }
-
-=======
->>>>>>> ae4f4d3e
   sendBoatRandomly() {
     const oceanShore = Array.from(this.player.borderTiles()).filter((t) =>
       this.mg.isOceanShore(t),
@@ -691,26 +571,6 @@
     return null;
   }
 
-<<<<<<< HEAD
-  sendAttack(toAttack: Player | TerraNullius) {
-    if (toAttack.isPlayer() && this.player.isOnSameTeam(toAttack)) return;
-    const max =
-      this.mg.config().maxPopulation(this.player) *
-      this.player.targetTroopRatio();
-    const target = max * this.reserveRatio;
-    const troops = this.player.troops() - target;
-    if (troops < 1) return;
-    this.mg.addExecution(
-      new AttackExecution(
-        troops,
-        this.player.id(),
-        toAttack.isPlayer() ? toAttack.id() : null,
-      ),
-    );
-  }
-
-=======
->>>>>>> ae4f4d3e
   private randOceanShoreTile(tile: TileRef, dist: number): TileRef | null {
     const x = this.mg.x(tile);
     const y = this.mg.y(tile);
