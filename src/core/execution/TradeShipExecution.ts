import { renderNumber } from "../../client/Utils";
import { consolex } from "../Consolex";
import {
  Execution,
  Game,
  MessageType,
  Player,
  PlayerID,
  Unit,
  UnitType,
} from "../game/Game";
import { TileRef } from "../game/GameMap";
import { PathFindResultType } from "../pathfinding/AStar";
import { PathFinder } from "../pathfinding/PathFinding";
import { distSortUnit } from "../Util";

export class TradeShipExecution implements Execution {
  private active = true;
  private mg: Game | null = null;
  private origOwner: Player | null = null;
  private tradeShip: Unit | null = null;
  private index = 0;
  private wasCaptured = false;

  constructor(
    private _owner: PlayerID,
    private srcPort: Unit,
    private _dstPort: Unit,
    private pathFinder: PathFinder,
  ) {}

  init(mg: Game, ticks: number): void {
    this.mg = mg;
    this.origOwner = mg.player(this._owner);
  }

  tick(ticks: number): void {
    if (this.mg === null || this.origOwner === null) {
      throw new Error("Not initialized");
    }
    if (this.tradeShip === null) {
      const spawn = this.origOwner.canBuild(
        UnitType.TradeShip,
        this.srcPort.tile(),
      );
      if (spawn === false) {
        consolex.warn(`cannot build trade ship`);
        this.active = false;
        return;
      }
      this.tradeShip = this.origOwner.buildUnit(UnitType.TradeShip, 0, spawn, {
        dstPort: this._dstPort,
        lastSetSafeFromPirates: ticks,
      });
    }

    if (!this.tradeShip.isActive()) {
      this.active = false;
      return;
    }

<<<<<<< HEAD
    if (this.origOwner !== this.tradeShip.owner()) {
      // Store as vairable in case ship is recaptured by previous owner
=======
    if (this.origOwner != this.tradeShip.owner()) {
      // Store as variable in case ship is recaptured by previous owner
>>>>>>> d49272e1
      this.wasCaptured = true;
    }

    // If a player captures another player's port while trading we should delete
    // the ship.
    if (this._dstPort.owner().id() === this.srcPort.owner().id()) {
      this.tradeShip.delete(false);
      this.active = false;
      return;
    }

    if (
      !this.wasCaptured &&
      (!this._dstPort.isActive() ||
        !this.tradeShip.owner().canTrade(this._dstPort.owner()))
    ) {
      this.tradeShip.delete(false);
      this.active = false;
      return;
    }

    if (this.wasCaptured) {
      const ports = this.tradeShip
        .owner()
        .units(UnitType.Port)
        .sort(distSortUnit(this.mg, this.tradeShip));
      if (ports.length === 0) {
        this.tradeShip.delete(false);
        this.active = false;
        return;
      } else {
        this._dstPort = ports[0];
        this.tradeShip.setDstPort(this._dstPort);
      }
    }

    const result = this.pathFinder.nextTile(
      this.tradeShip.tile(),
      this._dstPort.tile(),
    );

    switch (result.type) {
      case PathFindResultType.Completed:
        this.complete();
        break;
      case PathFindResultType.Pending:
        // Fire unit event to rerender.
        this.tradeShip.move(this.tradeShip.tile());
        break;
      case PathFindResultType.NextTile:
        // Update safeFromPirates status
        if (this.mg.isWater(result.tile) && this.mg.isShoreline(result.tile)) {
          this.tradeShip.setSafeFromPirates();
        }
        this.tradeShip.move(result.tile);
        break;
      case PathFindResultType.PathNotFound:
        consolex.warn("captured trade ship cannot find route");
        if (this.tradeShip.isActive()) {
          this.tradeShip.delete(false);
        }
        this.active = false;
        break;
    }
  }

  private complete() {
    if (this.mg === null || this.origOwner === null) {
      throw new Error("Not initialized");
    }
    if (this.tradeShip === null) return;
    this.active = false;
    this.tradeShip.delete(false);
    const gold = this.mg
      .config()
      .tradeShipGold(
        this.mg.manhattanDist(this.srcPort.tile(), this._dstPort.tile()),
      );

    if (this.wasCaptured) {
      this.tradeShip.owner().addGold(gold);
      this.mg.displayMessage(
        `Received ${renderNumber(gold)} gold from ship captured from ${this.origOwner.displayName()}`,
        MessageType.SUCCESS,
        this.tradeShip.owner().id(),
      );
    } else {
      this.srcPort.owner().addGold(gold);
      this._dstPort.owner().addGold(gold);
      this.mg.displayMessage(
        `Received ${renderNumber(gold)} gold from trade with ${this.srcPort.owner().displayName()}`,
        MessageType.SUCCESS,
        this._dstPort.owner().id(),
      );
      this.mg.displayMessage(
        `Received ${renderNumber(gold)} gold from trade with ${this._dstPort.owner().displayName()}`,
        MessageType.SUCCESS,
        this.srcPort.owner().id(),
      );
    }
    return;
  }

  isActive(): boolean {
    return this.active;
  }

  activeDuringSpawnPhase(): boolean {
    return false;
  }

  dstPort(): TileRef {
    return this._dstPort.tile();
  }
}<|MERGE_RESOLUTION|>--- conflicted
+++ resolved
@@ -59,13 +59,8 @@
       return;
     }
 
-<<<<<<< HEAD
-    if (this.origOwner !== this.tradeShip.owner()) {
-      // Store as vairable in case ship is recaptured by previous owner
-=======
     if (this.origOwner != this.tradeShip.owner()) {
       // Store as variable in case ship is recaptured by previous owner
->>>>>>> d49272e1
       this.wasCaptured = true;
     }
 
