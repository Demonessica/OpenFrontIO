--- conflicted
+++ resolved
@@ -32,18 +32,9 @@
   }
 
   tick(ticks: number): void {
-<<<<<<< HEAD
-    if (this.mg === null || this.player === null) {
-      throw new Error("Not initialized");
-    }
-
-    if (this.silo === null) {
-      if (!this.player.canBuild(UnitType.MissileSilo, this.tile)) {
-=======
     if (this.silo == null) {
       const spawn = this.player.canBuild(UnitType.MissileSilo, this.tile);
       if (spawn === false) {
->>>>>>> d49272e1
         consolex.warn(
           `player ${this.player} cannot build missile silo at ${this.tile}`,
         );
