import { consolex } from "../Consolex";
import {
  Execution,
  Game,
  MessageType,
  Player,
  PlayerID,
  Unit,
  UnitType,
} from "../game/Game";
import { TileRef } from "../game/GameMap";
import { PseudoRandom } from "../PseudoRandom";
import { SAMMissileExecution } from "./SAMMissileExecution";

export class SAMLauncherExecution implements Execution {
  private player: Player;
  private mg: Game;
  private active: boolean = true;

  private searchRangeRadius = 80;
  // As MIRV go very fast we have to detect them very early but we only
  // shoot the one targeting very close (MIRVWarheadProtectionRadius)
  private MIRVWarheadSearchRadius = 400;
  private MIRVWarheadProtectionRadius = 50;

  private pseudoRandom: PseudoRandom;

  constructor(
    private ownerId: PlayerID,
    private tile: TileRef,
    private sam: Unit | null = null,
  ) {
    if (sam != null) {
      this.tile = sam.tile();
    }
  }

  init(mg: Game, ticks: number): void {
    this.mg = mg;
    if (!mg.hasPlayer(this.ownerId)) {
      console.warn(`SAMLauncherExecution: owner ${this.ownerId} not found`);
      this.active = false;
      return;
    }
    this.player = mg.player(this.ownerId);
  }

  private getSingleTarget(): Unit | null {
    const nukes = this.mg
      .nearbyUnits(this.sam.tile(), this.searchRangeRadius, [
        UnitType.AtomBomb,
        UnitType.HydrogenBomb,
      ])
      .filter(
        ({ unit }) =>
          unit.owner() !== this.player && !this.player.isFriendly(unit.owner()),
      );

    return (
      nukes.sort((a, b) => {
        const { unit: unitA, distSquared: distA } = a;
        const { unit: unitB, distSquared: distB } = b;

        // Prioritize Hydrogen Bombs
        if (
          unitA.type() === UnitType.HydrogenBomb &&
          unitB.type() !== UnitType.HydrogenBomb
        )
          return -1;
        if (
          unitA.type() !== UnitType.HydrogenBomb &&
          unitB.type() === UnitType.HydrogenBomb
        )
          return 1;

        // If both are the same type, sort by distance (lower `distSquared` means closer)
        return distA - distB;
      })[0]?.unit ?? null
    );
  }

  private isHit(type: UnitType, random: number): boolean {
    if (type == UnitType.AtomBomb) {
      return true;
    }

    if (type == UnitType.MIRVWarhead) {
      return random < this.mg.config().samWarheadHittingChance();
    }

    return random < this.mg.config().samHittingChance();
  }

  tick(ticks: number): void {
    if (this.sam == null) {
      const spawnTile = this.player.canBuild(UnitType.SAMLauncher, this.tile);
      if (spawnTile == false) {
        consolex.warn("cannot build SAM Launcher");
        this.active = false;
        return;
      }
      this.sam = this.player.buildUnit(UnitType.SAMLauncher, 0, spawnTile, {
        cooldownDuration: this.mg.config().SAMCooldown(),
      });
    }
    if (!this.sam.isActive()) {
      this.active = false;
      return;
    }

    if (this.player != this.sam.owner()) {
      this.player = this.sam.owner();
    }

    if (!this.pseudoRandom) {
      this.pseudoRandom = new PseudoRandom(this.sam.id());
    }

    const mirvWarheadTargets = this.mg
      .nearbyUnits(
        this.sam.tile(),
        this.MIRVWarheadSearchRadius,
        UnitType.MIRVWarhead,
      )
      .map(({ unit }) => unit)
      .filter(
        (unit) =>
          unit.owner() !== this.player && !this.player.isFriendly(unit.owner()),
      )
      .filter(
        (unit) =>
          this.mg.manhattanDist(unit.detonationDst(), this.sam.tile()) <
          this.MIRVWarheadProtectionRadius,
      );

    let target: Unit | null = null;
    if (mirvWarheadTargets.length == 0) {
      target = this.getSingleTarget();
    }

    if (
      this.sam.isCooldown() &&
      this.sam.ticksLeftInCooldown(this.mg.config().SAMCooldown()) == 0
    ) {
      this.sam.setCooldown(false);
    }

    const isSingleTarget = target && !target.targetedBySAM();
    if (
      (isSingleTarget || mirvWarheadTargets.length > 0) &&
      !this.sam.isCooldown()
    ) {
      this.sam.setCooldown(true);
      const type =
        mirvWarheadTargets.length > 0 ? UnitType.MIRVWarhead : target.type();
      const random = this.pseudoRandom.next();
      const hit = this.isHit(type, random);
      if (!hit) {
        this.mg.displayMessage(
          `Missile failed to intercept ${type}`,
          MessageType.ERROR,
          this.sam.owner().id(),
        );
      } else {
        if (mirvWarheadTargets.length > 0) {
          // Message
          this.mg.displayMessage(
            `${mirvWarheadTargets.length} MIRV warheads intercepted`,
            MessageType.SUCCESS,
            this.sam.owner().id(),
          );
          // Delete warheads
<<<<<<< HEAD
          // Delete warheads safely
          this.warheadTargets.forEach((u) => {
            if (u.isActive()) {
              u.delete();
            }
          });
=======
          mirvWarheadTargets.forEach((u) => u.delete());
>>>>>>> 8e302272
        } else {
          target.setTargetedBySAM(true);
          this.mg.addExecution(
            new SAMMissileExecution(
              this.sam.tile(),
              this.sam.owner(),
              this.sam,
              target,
            ),
          );
        }
      }
    }
  }

  isActive(): boolean {
    return this.active;
  }

  activeDuringSpawnPhase(): boolean {
    return false;
  }
}<|MERGE_RESOLUTION|>--- conflicted
+++ resolved
@@ -170,16 +170,7 @@
             this.sam.owner().id(),
           );
           // Delete warheads
-<<<<<<< HEAD
-          // Delete warheads safely
-          this.warheadTargets.forEach((u) => {
-            if (u.isActive()) {
-              u.delete();
-            }
-          });
-=======
           mirvWarheadTargets.forEach((u) => u.delete());
->>>>>>> 8e302272
         } else {
           target.setTargetedBySAM(true);
           this.mg.addExecution(
