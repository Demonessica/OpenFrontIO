--- conflicted
+++ resolved
@@ -118,27 +118,17 @@
       });
       if (this.mg.hasOwner(this.dst)) {
         const target = this.mg.owner(this.dst) as Player;
-<<<<<<< HEAD
         if (this.type === UnitType.AtomBomb) {
-          this.mg.displayMessage(
-=======
-        if (this.type == UnitType.AtomBomb) {
           this.mg.displayIncomingUnit(
             this.nuke.id(),
->>>>>>> 005f0ddd
             `${this.player.name()} - atom bomb inbound`,
             MessageType.ERROR,
             target.id(),
           );
         }
-<<<<<<< HEAD
         if (this.type === UnitType.HydrogenBomb) {
-          this.mg.displayMessage(
-=======
-        if (this.type == UnitType.HydrogenBomb) {
           this.mg.displayIncomingUnit(
             this.nuke.id(),
->>>>>>> 005f0ddd
             `${this.player.name()} - hydrogen bomb inbound`,
             MessageType.ERROR,
             target.id(),
