import { Execution, Game, Player, Unit, UnitType } from "../game/Game";
import { TileRef } from "../game/GameMap";
import { AirPathFinder } from "../pathfinding/PathFinding";
import { PseudoRandom } from "../PseudoRandom";

export class ShellExecution implements Execution {
  private active = true;
<<<<<<< HEAD
  private pathFinder: PathFinder | null = null;
  private shell: Unit | null = null;
  private mg: Game | null = null;
=======
  private pathFinder: AirPathFinder;
  private shell: Unit;
  private mg: Game;
>>>>>>> d49272e1
  private destroyAtTick: number = -1;

  constructor(
    private spawn: TileRef,
    private _owner: Player,
    private ownerUnit: Unit,
    private target: Unit,
  ) {}

  init(mg: Game, ticks: number): void {
    this.pathFinder = new AirPathFinder(mg, new PseudoRandom(mg.ticks()));
    this.mg = mg;
  }

  tick(ticks: number): void {
    if (this.mg === null || this.pathFinder === null) {
      throw new Error("Not initialized");
    }
    if (this.shell === null) {
      this.shell = this._owner.buildUnit(UnitType.Shell, 0, this.spawn);
    }
    if (!this.shell.isActive()) {
      this.active = false;
      return;
    }
    if (
      !this.target.isActive() ||
      this.target.owner() === this.shell.owner() ||
      (this.destroyAtTick !== -1 && this.mg.ticks() >= this.destroyAtTick)
    ) {
      this.shell.delete(false);
      this.active = false;
      return;
    }

<<<<<<< HEAD
    if (this.destroyAtTick === -1 && !this.ownerUnit.isActive()) {
      this.destroyAtTick =
        this.mg.ticks() + this.mg.config().warshipShellLifetime();
=======
    if (this.destroyAtTick == -1 && !this.ownerUnit.isActive()) {
      this.destroyAtTick = this.mg.ticks() + this.mg.config().shellLifetime();
>>>>>>> d49272e1
    }

    for (let i = 0; i < 3; i++) {
      const result = this.pathFinder.nextTile(
        this.shell.tile(),
        this.target.tile(),
      );
<<<<<<< HEAD
      switch (result.type) {
        case PathFindResultType.Completed:
          this.active = false;
          this.target.modifyHealth(-(this.shell.info().damage ?? 0));
          this.shell.delete(false);
          return;
        case PathFindResultType.NextTile:
          this.shell.move(result.tile);
          break;
        case PathFindResultType.Pending:
          return;
        case PathFindResultType.PathNotFound:
          consolex.log(`Shell ${this.shell} could not find target`);
          this.active = false;
          this.shell.delete(false);
          return;
=======
      if (result === true) {
        this.active = false;
        this.target.modifyHealth(-this.effectOnTarget());
        this.shell.delete(false);
        return;
      } else {
        this.shell.move(result);
>>>>>>> d49272e1
      }
    }
  }

  private effectOnTarget(): number {
    const baseDamage: number = this.mg.config().unitInfo(UnitType.Shell).damage;
    return baseDamage;
  }

  isActive(): boolean {
    return this.active;
  }
  activeDuringSpawnPhase(): boolean {
    return false;
  }
}<|MERGE_RESOLUTION|>--- conflicted
+++ resolved
@@ -5,15 +5,9 @@
 
 export class ShellExecution implements Execution {
   private active = true;
-<<<<<<< HEAD
-  private pathFinder: PathFinder | null = null;
-  private shell: Unit | null = null;
-  private mg: Game | null = null;
-=======
   private pathFinder: AirPathFinder;
   private shell: Unit;
   private mg: Game;
->>>>>>> d49272e1
   private destroyAtTick: number = -1;
 
   constructor(
@@ -49,14 +43,8 @@
       return;
     }
 
-<<<<<<< HEAD
-    if (this.destroyAtTick === -1 && !this.ownerUnit.isActive()) {
-      this.destroyAtTick =
-        this.mg.ticks() + this.mg.config().warshipShellLifetime();
-=======
     if (this.destroyAtTick == -1 && !this.ownerUnit.isActive()) {
       this.destroyAtTick = this.mg.ticks() + this.mg.config().shellLifetime();
->>>>>>> d49272e1
     }
 
     for (let i = 0; i < 3; i++) {
@@ -64,24 +52,6 @@
         this.shell.tile(),
         this.target.tile(),
       );
-<<<<<<< HEAD
-      switch (result.type) {
-        case PathFindResultType.Completed:
-          this.active = false;
-          this.target.modifyHealth(-(this.shell.info().damage ?? 0));
-          this.shell.delete(false);
-          return;
-        case PathFindResultType.NextTile:
-          this.shell.move(result.tile);
-          break;
-        case PathFindResultType.Pending:
-          return;
-        case PathFindResultType.PathNotFound:
-          consolex.log(`Shell ${this.shell} could not find target`);
-          this.active = false;
-          this.shell.delete(false);
-          return;
-=======
       if (result === true) {
         this.active = false;
         this.target.modifyHealth(-this.effectOnTarget());
@@ -89,7 +59,6 @@
         return;
       } else {
         this.shell.move(result);
->>>>>>> d49272e1
       }
     }
   }
