--- conflicted
+++ resolved
@@ -46,15 +46,9 @@
     if (this.requestor.canSendEmoji(this.recipient)) {
       this.requestor.sendEmoji(this.recipient, emojiString);
       if (
-<<<<<<< HEAD
-        this.emoji === "🖕" &&
-        this.recipient !== AllPlayers &&
-        this.recipient.type() === PlayerType.FakeHuman
-=======
         emojiString == "🖕" &&
         this.recipient != AllPlayers &&
         this.recipient.type() == PlayerType.FakeHuman
->>>>>>> d49272e1
       ) {
         this.recipient.updateRelation(this.requestor, -100);
       }
