--- conflicted
+++ resolved
@@ -49,11 +49,7 @@
     return process.env.GIT_COMMIT ?? "undefined";
   }
   r2Endpoint(): string {
-<<<<<<< HEAD
-    return process.env.R2_ENDPOINT ?? "undefined";
-=======
     return `https://${process.env.CF_ACCOUNT_ID}.r2.cloudflarestorage.com`;
->>>>>>> d49272e1
   }
   r2AccessKey(): string {
     return process.env.R2_ACCESS_KEY ?? "undefined";
@@ -81,59 +77,6 @@
   gameCreationRate(): number {
     return 60 * 1000;
   }
-<<<<<<< HEAD
-  lobbyMaxPlayers(map: GameMapType): number {
-    // Maps with ~4 mil pixels
-    if (
-      [
-        GameMapType.GatewayToTheAtlantic,
-        GameMapType.SouthAmerica,
-        GameMapType.NorthAmerica,
-        GameMapType.Africa,
-        GameMapType.Europe,
-      ].includes(map)
-    ) {
-      return Math.random() < 0.2 ? 150 : 70;
-    }
-    // Maps with ~2.5 - ~3.5 mil pixels
-    if (
-      [
-        GameMapType.Australia,
-        GameMapType.Iceland,
-        GameMapType.Britannia,
-        GameMapType.Asia,
-      ].includes(map)
-    ) {
-      return Math.random() < 0.2 ? 100 : 50;
-    }
-    // Maps with ~2 mil pixels
-    if (
-      [
-        GameMapType.Mena,
-        GameMapType.Mars,
-        GameMapType.Oceania,
-        GameMapType.Japan, // Japan at this level because its 2/3 water
-      ].includes(map)
-    ) {
-      return Math.random() < 0.2 ? 70 : 40;
-    }
-    // Maps smaller than ~2 mil pixels
-    if (
-      [
-        GameMapType.BetweenTwoSeas,
-        GameMapType.BlackSea,
-        GameMapType.Pangaea,
-      ].includes(map)
-    ) {
-      return Math.random() < 0.2 ? 60 : 35;
-    }
-    // world belongs with the ~2 mils, but these amounts never made sense so I assume the insanity is intended.
-    if (map === GameMapType.World) {
-      return Math.random() < 0.2 ? 150 : 60;
-    }
-    // default return for non specified map
-    return Math.random() < 0.2 ? 85 : 45;
-=======
 
   lobbyMaxPlayers(map: GameMapType, mode: GameMode): number {
     const numPlayers = () => {
@@ -192,7 +135,6 @@
       return Math.random() < 0.2 ? 50 : 20;
     };
     return Math.min(150, numPlayers() * (mode == GameMode.Team ? 2 : 1));
->>>>>>> d49272e1
   }
 
   workerIndex(gameID: GameID): number {
