import { placeName } from "../client/graphics/NameBoxCalculator";
import { getConfig } from "./configuration/ConfigLoader";
import { Executor } from "./execution/ExecutionManager";
import { WinCheckExecution } from "./execution/WinCheckExecution";
import {
  AllPlayers,
  Cell,
  Game,
  GameUpdates,
  NameViewData,
  Nation,
  Player,
  PlayerActions,
  PlayerBorderTiles,
  PlayerID,
  PlayerInfo,
  PlayerProfile,
  PlayerType,
} from "./game/Game";
import { createGame } from "./game/GameImpl";
import { TileRef } from "./game/GameMap";
import {
  ErrorUpdate,
  GameUpdateType,
  GameUpdateViewData,
} from "./game/GameUpdates";
import { loadTerrainMap as loadGameMap } from "./game/TerrainMapLoader";
import { PseudoRandom } from "./PseudoRandom";
import { ClientID, GameStartInfo, Turn } from "./Schemas";
import { sanitize, simpleHash } from "./Util";
import { fixProfaneUsername } from "./validations/username";

export async function createGameRunner(
  gameStart: GameStartInfo,
  clientID: ClientID,
  callBack: (gu: GameUpdateViewData) => void,
): Promise<GameRunner> {
  const config = await getConfig(gameStart.config, null);
  const gameMap = await loadGameMap(gameStart.config.gameMap);
<<<<<<< HEAD
  const game = createGame(
    gameStart.players.map(
      (p) =>
        new PlayerInfo(
          p.flag,
          p.clientID === clientID
            ? sanitize(p.username)
            : fixProfaneUsername(sanitize(p.username)),
          PlayerType.Human,
          p.clientID,
          p.playerID,
        ),
    ),
=======
  const random = new PseudoRandom(simpleHash(gameStart.gameID));

  const humans = gameStart.players.map(
    (p) =>
      new PlayerInfo(
        p.flag,
        p.clientID == clientID
          ? sanitize(p.username)
          : fixProfaneUsername(sanitize(p.username)),
        PlayerType.Human,
        p.clientID,
        p.playerID,
      ),
  );

  const nations = gameStart.config.disableNPCs
    ? []
    : gameMap.nationMap.nations.map(
        (n) =>
          new Nation(
            new Cell(n.coordinates[0], n.coordinates[1]),
            n.strength,
            new PlayerInfo(
              n.flag || "",
              n.name,
              PlayerType.FakeHuman,
              null,
              random.nextID(),
            ),
          ),
      );

  const game: Game = createGame(
    humans,
    nations,
>>>>>>> d49272e1
    gameMap.gameMap,
    gameMap.miniGameMap,
    config,
  );

  const gr = new GameRunner(
    game,
    new Executor(game, gameStart.gameID, clientID),
    callBack,
  );
  gr.init();
  return gr;
}

export class GameRunner {
  private turns: Turn[] = [];
  private currTurn = 0;
  private isExecuting = false;

  private playerViewData: Record<PlayerID, NameViewData> = {};

  constructor(
    public game: Game,
    private execManager: Executor,
    private callBack: (gu: GameUpdateViewData | ErrorUpdate) => void,
  ) {}

  init() {
    if (this.game.config().bots() > 0) {
      this.game.addExecution(
        ...this.execManager.spawnBots(this.game.config().numBots()),
      );
    }
    if (this.game.config().spawnNPCs()) {
      this.game.addExecution(...this.execManager.fakeHumanExecutions());
    }
    this.game.addExecution(new WinCheckExecution());
  }

  public addTurn(turn: Turn): void {
    this.turns.push(turn);
  }

  public executeNextTick() {
    if (this.isExecuting) {
      return;
    }
    if (this.currTurn >= this.turns.length) {
      return;
    }
    this.isExecuting = true;

    this.game.addExecution(
      ...this.execManager.createExecs(this.turns[this.currTurn]),
    );
    this.currTurn++;

    let updates: GameUpdates;

    try {
      updates = this.game.executeNextTick();
    } catch (error: unknown) {
      if (error instanceof Error) {
        console.error("Game tick error:", error.message);
        this.callBack({
          errMsg: error.message,
          stack: error.stack,
        } as ErrorUpdate);
      } else {
        console.error("Game tick error:", error);
      }
      return;
    }

    if (this.game.inSpawnPhase() && this.game.ticks() % 2 === 0) {
      this.game
        .players()
        .filter(
          (p) =>
            p.type() === PlayerType.Human || p.type() === PlayerType.FakeHuman,
        )
        .forEach(
          (p) => (this.playerViewData[p.id()] = placeName(this.game, p)),
        );
    }

    if (this.game.ticks() < 3 || this.game.ticks() % 30 === 0) {
      this.game.players().forEach((p) => {
        this.playerViewData[p.id()] = placeName(this.game, p);
      });
    }

    // Many tiles are updated to pack it into an array
    const packedTileUpdates = updates[GameUpdateType.Tile].map((u) => u.update);
    updates[GameUpdateType.Tile] = [];

    this.callBack({
      tick: this.game.ticks(),
      packedTileUpdates: new BigUint64Array(packedTileUpdates),
      updates: updates,
      playerNameViewData: this.playerViewData,
    });
    this.isExecuting = false;
  }

  public playerActions(
    playerID: PlayerID,
    x: number,
    y: number,
  ): PlayerActions {
    const player = this.game.player(playerID);
    const tile = this.game.ref(x, y);
    const actions = {
      canAttack: player.canAttack(tile),
<<<<<<< HEAD
      buildableUnits: Object.values(UnitType).map((u) => {
        return {
          type: u,
          canBuild: player.canBuild(u, tile) !== false,
          cost: this.game.config().unitInfo(u).cost(player),
        } as BuildableUnit;
      }),
=======
      buildableUnits: player.buildableUnits(tile),
>>>>>>> d49272e1
      canSendEmojiAllPlayers: player.canSendEmoji(AllPlayers),
    } as PlayerActions;

    if (this.game.hasOwner(tile)) {
      const other = this.game.owner(tile) as Player;
      actions.interaction = {
        sharedBorder: player.sharesBorderWith(other),
        canSendEmoji: player.canSendEmoji(other),
        canTarget: player.canTarget(other),
        canSendAllianceRequest: player.canSendAllianceRequest(other),
        canBreakAlliance: player.isAlliedWith(other),
        canDonate: player.canDonate(other),
        canEmbargo: !player.hasEmbargoAgainst(other),
      };
    }

    return actions;
  }
  public playerProfile(playerID: number): PlayerProfile {
    const player = this.game.playerBySmallID(playerID);
    if (!player.isPlayer()) {
      throw new Error(`player with id ${playerID} not found`);
    }
    return player.playerProfile();
  }
  public playerBorderTiles(playerID: PlayerID): PlayerBorderTiles {
    const player = this.game.player(playerID);
    if (!player.isPlayer()) {
      throw new Error(`player with id ${playerID} not found`);
    }
    return {
      borderTiles: player.borderTiles(),
    } as PlayerBorderTiles;
  }
  public bestTransportShipSpawn(
    playerID: PlayerID,
    targetTile: TileRef,
  ): TileRef | false {
    const player = this.game.player(playerID);
    if (!player.isPlayer()) {
      throw new Error(`player with id ${playerID} not found`);
    }
    return player.bestTransportShipSpawn(targetTile);
  }
}<|MERGE_RESOLUTION|>--- conflicted
+++ resolved
@@ -37,21 +37,6 @@
 ): Promise<GameRunner> {
   const config = await getConfig(gameStart.config, null);
   const gameMap = await loadGameMap(gameStart.config.gameMap);
-<<<<<<< HEAD
-  const game = createGame(
-    gameStart.players.map(
-      (p) =>
-        new PlayerInfo(
-          p.flag,
-          p.clientID === clientID
-            ? sanitize(p.username)
-            : fixProfaneUsername(sanitize(p.username)),
-          PlayerType.Human,
-          p.clientID,
-          p.playerID,
-        ),
-    ),
-=======
   const random = new PseudoRandom(simpleHash(gameStart.gameID));
 
   const humans = gameStart.players.map(
@@ -87,7 +72,6 @@
   const game: Game = createGame(
     humans,
     nations,
->>>>>>> d49272e1
     gameMap.gameMap,
     gameMap.miniGameMap,
     config,
@@ -202,17 +186,7 @@
     const tile = this.game.ref(x, y);
     const actions = {
       canAttack: player.canAttack(tile),
-<<<<<<< HEAD
-      buildableUnits: Object.values(UnitType).map((u) => {
-        return {
-          type: u,
-          canBuild: player.canBuild(u, tile) !== false,
-          cost: this.game.config().unitInfo(u).cost(player),
-        } as BuildableUnit;
-      }),
-=======
       buildableUnits: player.buildableUnits(tile),
->>>>>>> d49272e1
       canSendEmojiAllPlayers: player.canSendEmoji(AllPlayers),
     } as PlayerActions;
 
