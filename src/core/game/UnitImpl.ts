--- conflicted
+++ resolved
@@ -16,15 +16,6 @@
 export class UnitImpl implements Unit {
   private _active = true;
   private _health: bigint;
-<<<<<<< HEAD
-  private _lastTile: TileRef | null = null;
-  // Currently only warship use it
-  private _target: Unit | null = null;
-  private _moveTarget: TileRef | null = null;
-  private _targetedBySAM = false;
-
-  private _constructionType: UnitType | undefined = undefined;
-=======
   private _lastTile: TileRef = null;
   private _target: Unit = null;
   private _moveTarget: TileRef = null;
@@ -32,7 +23,6 @@
   private _safeFromPiratesCooldown: number; // Only for trade ships
   private _lastSetSafeFromPirates: number; // Only for trade ships
   private _constructionType: UnitType = undefined;
->>>>>>> d49272e1
 
   private _cooldownTick: Tick | null = null;
   private _dstPort: Unit | undefined = undefined; // Only for trade ships
