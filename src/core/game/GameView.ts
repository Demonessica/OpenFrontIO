--- conflicted
+++ resolved
@@ -188,24 +188,15 @@
       ? this.anonymousName
       : this.data.name;
   }
-<<<<<<< HEAD
-  clientID(): ClientID | null {
-=======
 
   clientID(): ClientID {
->>>>>>> d49272e1
     return this.data.clientID;
   }
   id(): PlayerID {
     return this.data.id;
   }
-<<<<<<< HEAD
-  team(): Team | undefined {
-    return this.data.team;
-=======
   team(): Team | null {
     return this.data.team ?? null;
->>>>>>> d49272e1
   }
   type(): PlayerType {
     return this.data.playerType;
