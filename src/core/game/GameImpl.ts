--- conflicted
+++ resolved
@@ -118,13 +118,8 @@
     }
   }
 
-<<<<<<< HEAD
-  private addHumans() {
-    if (this.config().gameConfig().gameMode !== GameMode.Team) {
-=======
   private addPlayers() {
     if (this.config().gameConfig().gameMode != GameMode.Team) {
->>>>>>> d49272e1
       this._humans.forEach((p) => this.addPlayer(p));
       this._nations.forEach((n) => this.addPlayer(n.playerInfo));
       return;
