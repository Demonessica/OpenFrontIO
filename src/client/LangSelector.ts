--- conflicted
+++ resolved
@@ -173,11 +173,8 @@
       "help-modal",
       "username-input",
       "public-lobby",
-<<<<<<< HEAD
       "flag-input-modal",
-=======
       "user-setting",
->>>>>>> 1d0732d3
       "o-modal",
       "o-button",
     ];
