import { consolex, initRemoteSender } from "../core/Consolex";
import { EventBus } from "../core/EventBus";
import {
  ClientID,
  GameID,
  GameRecord,
  GameStartInfo,
  PlayerRecord,
  ServerMessage,
} from "../core/Schemas";
import { createGameRecord } from "../core/Util";
import { ServerConfig } from "../core/configuration/Config";
import { getConfig } from "../core/configuration/ConfigLoader";
import { Cell, Team, UnitType } from "../core/game/Game";
import { TileRef } from "../core/game/GameMap";
import {
  ErrorUpdate,
  GameUpdateType,
  GameUpdateViewData,
  HashUpdate,
  WinUpdate,
} from "../core/game/GameUpdates";
import { GameView, PlayerView } from "../core/game/GameView";
import { loadTerrainMap, TerrainMapData } from "../core/game/TerrainMapLoader";
import { UserSettings } from "../core/game/UserSettings";
import { WorkerClient } from "../core/worker/WorkerClient";
import { InputHandler, MouseMoveEvent, MouseUpEvent } from "./InputHandler";
import { endGame, startGame, startTime } from "./LocalPersistantStats";
import { getPersistentIDFromCookie } from "./Main";
import {
  SendAttackIntentEvent,
  SendBoatAttackIntentEvent,
  SendHashEvent,
  SendSpawnIntentEvent,
  Transport,
} from "./Transport";
import { createCanvas } from "./Utils";
import { createRenderer, GameRenderer } from "./graphics/GameRenderer";

export interface LobbyConfig {
  serverConfig: ServerConfig;
  flag: string;
  playerName: string;
  clientID: ClientID;
  gameID: GameID;
  token: string;
  // GameStartInfo only exists when playing a singleplayer game.
  gameStartInfo?: GameStartInfo;
  // GameRecord exists when replaying an archived game.
  gameRecord?: GameRecord;
}

export function joinLobby(
  lobbyConfig: LobbyConfig,
  onPrestart: () => void,
  onJoin: () => void,
): () => void {
  const eventBus = new EventBus();
  initRemoteSender(eventBus);

  consolex.log(
    `joinging lobby: gameID: ${lobbyConfig.gameID}, clientID: ${lobbyConfig.clientID}`,
  );

  const userSettings: UserSettings = new UserSettings();
  startGame(lobbyConfig.gameID, lobbyConfig.gameStartInfo?.config ?? {});

  const transport = new Transport(lobbyConfig, eventBus);

  const onconnect = () => {
    consolex.log(`Joined game lobby ${lobbyConfig.gameID}`);
    transport.joinGame(0);
  };
  let terrainLoad: Promise<TerrainMapData> | null = null;

  const onmessage = (message: ServerMessage) => {
    if (message.type === "prestart") {
      consolex.log(`lobby: game prestarting: ${JSON.stringify(message)}`);
      terrainLoad = loadTerrainMap(message.gameMap);
      onPrestart();
    }
    if (message.type === "start") {
      // Trigger prestart for singleplayer games
      onPrestart();
      consolex.log(`lobby: game started: ${JSON.stringify(message, null, 2)}`);
      onJoin();
      // For multiplayer games, GameStartInfo is not known until game starts.
      lobbyConfig.gameStartInfo = message.gameStartInfo;
      createClientGame(
        lobbyConfig,
        eventBus,
        transport,
        userSettings,
        terrainLoad,
      ).then((r) => r.start());
    }
  };
  transport.connect(onconnect, onmessage);
  return () => {
    consolex.log("leaving game");
    transport.leaveGame();
  };
}

export async function createClientGame(
  lobbyConfig: LobbyConfig,
  eventBus: EventBus,
  transport: Transport,
  userSettings: UserSettings,
  terrainLoad: Promise<TerrainMapData> | null,
): Promise<ClientGameRunner> {
  if (typeof lobbyConfig.gameStartInfo === "undefined") {
    throw new Error("missing gameStartInfo");
  }
  const config = await getConfig(
    lobbyConfig.gameStartInfo.config,
    userSettings,
    lobbyConfig.gameRecord != null,
  );
  let gameMap: TerrainMapData | null = null;

  if (terrainLoad) {
    gameMap = await terrainLoad;
  } else {
    gameMap = await loadTerrainMap(lobbyConfig.gameStartInfo.config.gameMap);
  }
  const worker = new WorkerClient(
    lobbyConfig.gameStartInfo,
    lobbyConfig.clientID,
  );
  await worker.initialize();
  const gameView = new GameView(
    worker,
    config,
    gameMap.gameMap,
    lobbyConfig.clientID,
    lobbyConfig.gameStartInfo.gameID,
  );

  consolex.log("going to init path finder");
  consolex.log("inited path finder");
  const canvas = createCanvas();
  const gameRenderer = createRenderer(
    canvas,
    gameView,
    eventBus,
    lobbyConfig.clientID,
  );

  consolex.log(
    `creating private game got difficulty: ${lobbyConfig.gameStartInfo.config.difficulty}`,
  );

  return new ClientGameRunner(
    lobbyConfig,
    eventBus,
    gameRenderer,
    new InputHandler(canvas, eventBus),
    transport,
    worker,
    gameView,
  );
}

export class ClientGameRunner {
  private myPlayer: PlayerView | null = null;
  private isActive = false;

  private turnsSeen = 0;
  private hasJoined = false;

  private lastMousePosition: { x: number; y: number } | null = null;

  private lastMessageTime: number = 0;
  private connectionCheckInterval: NodeJS.Timeout | null = null;

  constructor(
    private lobby: LobbyConfig,
    private eventBus: EventBus,
    private renderer: GameRenderer,
    private input: InputHandler,
    private transport: Transport,
    private worker: WorkerClient,
    private gameView: GameView,
  ) {
    this.lastMessageTime = Date.now();
  }

  private saveGame(update: WinUpdate) {
    const players: PlayerRecord[] = [
      {
        ip: null,
        persistentID: getPersistentIDFromCookie(),
        username: this.lobby.playerName,
        clientID: this.lobby.clientID,
      },
    ];
    let winner: ClientID | Team | null = null;
    if (update.winnerType === "player") {
      winner = this.gameView
        .playerBySmallID(update.winner as number)
        .clientID();
    } else {
      winner = update.winner as Team;
    }

    if (typeof this.lobby.gameStartInfo === "undefined") {
      throw new Error("missing gameStartInfo");
    }
    const record = createGameRecord(
      this.lobby.gameStartInfo.gameID,
      this.lobby.gameStartInfo,
      players,
      // Not saving turns locally
      [],
      startTime(),
      Date.now(),
      winner,
      update.winnerType,
      update.allPlayersStats,
    );
    endGame(record);
  }

  public start() {
    consolex.log("starting client game");

    this.isActive = true;
    this.lastMessageTime = Date.now();
    setTimeout(() => {
      this.connectionCheckInterval = setInterval(
        () => this.onConnectionCheck(),
        1000,
      );
    }, 20000);
    this.eventBus.on(MouseUpEvent, (e) => this.inputEvent(e));
    this.eventBus.on(MouseMoveEvent, (e) => this.onMouseMove(e));

    this.renderer.initialize();
    this.input.initialize();
    this.worker.start((gu: GameUpdateViewData | ErrorUpdate) => {
      if (typeof this.lobby.gameStartInfo === "undefined") {
        throw new Error("missing gameStartInfo");
      }
      if ("errMsg" in gu) {
        showErrorModal(
          gu.errMsg,
          gu.stack ?? "missing",
          this.lobby.gameStartInfo.gameID,
          this.lobby.clientID,
        );
        console.error(gu.stack);
        this.stop(true);
        return;
      }
<<<<<<< HEAD
      if (gu.updates === null) return;
=======
      this.transport.turnComplete();
>>>>>>> 7c163e23
      gu.updates[GameUpdateType.Hash].forEach((hu: HashUpdate) => {
        this.eventBus.emit(new SendHashEvent(hu.tick, hu.hash));
      });
      this.gameView.update(gu);
      this.renderer.tick();

      if (gu.updates[GameUpdateType.Win].length > 0) {
        this.saveGame(gu.updates[GameUpdateType.Win][0]);
      }
    });
    const worker = this.worker;
    const keepWorkerAlive = () => {
      worker.sendHeartbeat();
      requestAnimationFrame(keepWorkerAlive);
    };
    requestAnimationFrame(keepWorkerAlive);

    const onconnect = () => {
      consolex.log("Connected to game server!");
      this.transport.joinGame(this.turnsSeen);
    };
    const onmessage = (message: ServerMessage) => {
      this.lastMessageTime = Date.now();
      if (message.type === "start") {
        this.hasJoined = true;
        consolex.log("starting game!");
        for (const turn of message.turns) {
          if (turn.turnNumber < this.turnsSeen) {
            continue;
          }
          while (turn.turnNumber - 1 > this.turnsSeen) {
            this.worker.sendTurn({
              turnNumber: this.turnsSeen,
              intents: [],
            });
            this.turnsSeen++;
          }
          this.worker.sendTurn(turn);
          this.turnsSeen++;
        }
      }
      if (message.type === "desync") {
        if (typeof this.lobby.gameStartInfo === "undefined") {
          throw new Error("missing gameStartInfo");
        }
        showErrorModal(
          `desync from server: ${JSON.stringify(message)}`,
          "",
          this.lobby.gameStartInfo.gameID,
          this.lobby.clientID,
          true,
          "You are desynced from other players. What you see might differ from other players.",
        );
      }
      if (message.type === "turn") {
        if (!this.hasJoined) {
          this.transport.joinGame(0);
          return;
        }
        if (this.turnsSeen !== message.turn.turnNumber) {
          consolex.error(
            `got wrong turn have turns ${this.turnsSeen}, received turn ${message.turn.turnNumber}`,
          );
        } else {
          this.worker.sendTurn(message.turn);
          this.turnsSeen++;
        }
      }
    };
    this.transport.connect(onconnect, onmessage);
  }

  public stop(saveFullGame: boolean = false) {
    this.worker.cleanup();
    this.isActive = false;
    this.transport.leaveGame(saveFullGame);
    if (this.connectionCheckInterval) {
      clearInterval(this.connectionCheckInterval);
      this.connectionCheckInterval = null;
    }
  }

  private inputEvent(event: MouseUpEvent) {
    if (!this.isActive) {
      return;
    }
    const cell = this.renderer.transformHandler.screenToWorldCoordinates(
      event.x,
      event.y,
    );
    if (!this.gameView.isValidCoord(cell.x, cell.y)) {
      return;
    }
    consolex.log(`clicked cell ${cell}`);
    const tile = this.gameView.ref(cell.x, cell.y);
    if (
      this.gameView.isLand(tile) &&
      !this.gameView.hasOwner(tile) &&
      this.gameView.inSpawnPhase()
    ) {
      this.eventBus.emit(new SendSpawnIntentEvent(cell));
      return;
    }
    if (this.gameView.inSpawnPhase()) {
      return;
    }
    if (this.myPlayer === null) {
      const myPlayer = this.gameView.playerByClientID(this.lobby.clientID);
      if (myPlayer === null) return;
      this.myPlayer = myPlayer;
    }
    this.myPlayer.actions(tile).then((actions) => {
      const bu = actions.buildableUnits.find(
        (bu) => bu.type == UnitType.TransportShip,
      );
      if (bu == null) {
        console.warn(`no transport ship buildable units`);
        return;
      }
      if (actions.canAttack) {
        this.eventBus.emit(
          new SendAttackIntentEvent(
            this.gameView.owner(tile).id(),
            this.myPlayer.troops() * this.renderer.uiState.attackRatio,
          ),
        );
      } else if (
        bu.canBuild !== false &&
        this.shouldBoat(tile, bu.canBuild) &&
        this.gameView.isLand(tile)
      ) {
        this.myPlayer
          .bestTransportShipSpawn(this.gameView.ref(cell.x, cell.y))
          .then((spawn: number | false) => {
            let spawnCell = null;
            if (spawn !== false) {
              spawnCell = new Cell(
                this.gameView.x(spawn),
                this.gameView.y(spawn),
              );
            }
            this.eventBus.emit(
              new SendBoatAttackIntentEvent(
                this.gameView.owner(tile).id(),
                cell,
                this.myPlayer.troops() * this.renderer.uiState.attackRatio,
                spawnCell,
              ),
            );
          });
      }

      const owner = this.gameView.owner(tile);
      if (owner.isPlayer()) {
        this.gameView.setFocusedPlayer(owner as PlayerView);
      } else {
        this.gameView.setFocusedPlayer(null);
      }
    });
  }

  private shouldBoat(tile: TileRef, src: TileRef) {
    // TODO: Global enable flag
    // TODO: Global limit autoboat to nearby shore flag
    // if (!enableAutoBoat) return false;
    // if (!limitAutoBoatNear) return true;
    const distanceSquared = this.gameView.euclideanDistSquared(tile, src);
    const limit = 100;
    const limitSquared = limit * limit;
    if (distanceSquared > limitSquared) return false;
    return true;
  }

  private onMouseMove(event: MouseMoveEvent) {
    this.lastMousePosition = { x: event.x, y: event.y };
    this.checkTileUnderCursor();
  }

  private checkTileUnderCursor() {
    if (!this.lastMousePosition || !this.renderer.transformHandler) return;

    const cell = this.renderer.transformHandler.screenToWorldCoordinates(
      this.lastMousePosition.x,
      this.lastMousePosition.y,
    );

    if (!cell || !this.gameView.isValidCoord(cell.x, cell.y)) {
      return;
    }

    const tile = this.gameView.ref(cell.x, cell.y);

    if (this.gameView.isLand(tile)) {
      const owner = this.gameView.owner(tile);
      if (owner.isPlayer()) {
        this.gameView.setFocusedPlayer(owner as PlayerView);
      } else {
        this.gameView.setFocusedPlayer(null);
      }
    } else {
      const units = this.gameView
        .nearbyUnits(tile, 50, [
          UnitType.Warship,
          UnitType.TradeShip,
          UnitType.TransportShip,
        ])
        .sort((a, b) => a.distSquared - b.distSquared)
        .map((u) => u.unit);

      if (units.length > 0) {
        this.gameView.setFocusedPlayer(units[0].owner() as PlayerView);
      } else {
        this.gameView.setFocusedPlayer(null);
      }
    }
  }

  private onConnectionCheck() {
    if (this.transport.isLocal) {
      return;
    }
    const timeSinceLastMessage = Date.now() - this.lastMessageTime;
    if (timeSinceLastMessage > 5000) {
      console.log(
        `No message from server for ${timeSinceLastMessage} ms, reconnecting`,
      );
      this.lastMessageTime = Date.now();
      this.transport.reconnect();
    }
  }
}

function showErrorModal(
  errMsg: string,
  stack: string,
  gameID: GameID,
  clientID: ClientID,
  closable = false,
  heading = "Game crashed!",
) {
  const errorText = `Error: ${errMsg}\nStack: ${stack}`;

  if (document.querySelector("#error-modal")) {
    return;
  }

  const modal = document.createElement("div");
  const content = `${heading}\n game id: ${gameID}, client id: ${clientID}\nPlease paste the following in your bug report in Discord:\n${errorText}`;

  // Create elements
  const pre = document.createElement("pre");
  pre.textContent = content;

  const button = document.createElement("button");
  button.textContent = "Copy to clipboard";
  button.style.cssText =
    "padding: 8px 16px; margin-top: 10px; background: #4CAF50; color: white; border: none; border-radius: 4px; cursor: pointer;";
  button.addEventListener("click", () => {
    navigator.clipboard
      .writeText(content)
      .then(() => (button.textContent = "Copied!"))
      .catch(() => (button.textContent = "Failed to copy"));
  });

  const closeButton = document.createElement("button");
  closeButton.textContent = "X";
  closeButton.style.cssText =
    "color: white;top: 0px;right: 0px;cursor: pointer;background: red;margin-right: 0px;position: fixed;width: 40px;";
  closeButton.addEventListener("click", () => {
    modal.style.display = "none";
  });

  // Add to modal
  modal.style.cssText =
    "position:fixed; padding:20px; background:white; border:1px solid black; top:50%; left:50%; transform:translate(-50%,-50%); z-index:9999;";
  modal.appendChild(pre);
  modal.appendChild(button);
  modal.id = "error-modal";
  if (closable) {
    modal.appendChild(closeButton);
  }

  document.body.appendChild(modal);
}<|MERGE_RESOLUTION|>--- conflicted
+++ resolved
@@ -253,11 +253,7 @@
         this.stop(true);
         return;
       }
-<<<<<<< HEAD
-      if (gu.updates === null) return;
-=======
       this.transport.turnComplete();
->>>>>>> 7c163e23
       gu.updates[GameUpdateType.Hash].forEach((hu: HashUpdate) => {
         this.eventBus.emit(new SendHashEvent(hu.tick, hu.hash));
       });
