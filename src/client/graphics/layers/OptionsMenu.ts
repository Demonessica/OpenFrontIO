--- conflicted
+++ resolved
@@ -122,12 +122,8 @@
   init() {
     console.log("init called from OptionsMenu");
     this.showPauseButton =
-<<<<<<< HEAD
-      this.game.config().gameConfig().gameType === GameType.Singleplayer;
-=======
       this.game.config().gameConfig().gameType == GameType.Singleplayer ||
       this.game.config().isReplay();
->>>>>>> 7c163e23
     this.isVisible = true;
     this.requestUpdate();
   }
