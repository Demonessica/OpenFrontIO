import { decodeJwt } from "jose";
import {
  RefreshResponseSchema,
  TokenPayload,
  TokenPayloadSchema,
  UserMeResponse,
  UserMeResponseSchema,
} from "./ApiSchemas";

function getAudience() {
  const { hostname } = new URL(window.location.href);
  const domainname = hostname.split(".").slice(-2).join(".");
  return domainname;
}

function getApiBase() {
  const domainname = getAudience();
  return domainname === "localhost"
    ? (localStorage.getItem("apiHost") ?? "http://localhost:8787")
    : `https://api.${domainname}`;
}

function getToken(): string | null {
  const { hash } = window.location;
  if (hash.startsWith("#")) {
    const params = new URLSearchParams(hash.slice(1));
    const token = params.get("token");
    if (token) {
      localStorage.setItem("token", token);
    }
    // Clean the URL
    history.replaceState(
      null,
      "",
      window.location.pathname + window.location.search,
    );
  }
  return localStorage.getItem("token");
}

export function discordLogin() {
  window.location.href = `${getApiBase()}/login/discord?redirect_uri=${window.location.href}`;
}

<<<<<<< HEAD
export function logOut() {
  localStorage.removeItem("token");
  __isLoggedIn = false;
=======
export async function logOut(allSessions: boolean = false) {
  const token = localStorage.getItem("token");
  if (token === null) return;
  localStorage.removeItem("token");
  __isLoggedIn = false;

  const response = await fetch(
    getApiBase() + allSessions ? "/revoke" : "/logout",
    {
      method: "POST",
      headers: {
        authorization: `Bearer ${token}`,
      },
    },
  );

  if (response.ok === false) {
    console.error("Logout failed", response);
    return false;
  }
  return true;
>>>>>>> 8805367d
}

let __isLoggedIn: TokenPayload | false | undefined = undefined;
export function isLoggedIn(): TokenPayload | false {
  if (__isLoggedIn === undefined) {
    __isLoggedIn = _isLoggedIn();
  }
  return __isLoggedIn;
}
export function _isLoggedIn(): TokenPayload | false {
  try {
    const token = getToken();
    if (!token) {
      // console.log("No token found");
      return false;
    }

    // Verify the JWT (requires browser support)
    // const jwks = createRemoteJWKSet(
    //   new URL(getApiBase() + "/.well-known/jwks.json"),
    // );
    // const { payload, protectedHeader } = await jwtVerify(token, jwks, {
    //   issuer: getApiBase(),
    //   audience: getAudience(),
    // });

    // Decode the JWT
    const payload = decodeJwt(token);
    const { iss, aud, exp, iat } = payload;

    if (iss !== getApiBase()) {
      // JWT was not issued by the correct server
      console.error(
        'unexpected "iss" claim value',
        // JSON.stringify(payload, null, 2),
      );
      logOut();
      return false;
    }
    if (aud !== getAudience()) {
      // JWT was not issued for this website
      console.error(
        'unexpected "aud" claim value',
        // JSON.stringify(payload, null, 2),
      );
      logOut();
      return false;
    }
    const now = Math.floor(Date.now() / 1000);
    if (exp !== undefined && now >= exp) {
      // JWT expired
      console.error(
        'after "exp" claim value',
        // JSON.stringify(payload, null, 2),
      );
      logOut();
      return false;
    }
    const refreshAge: number = 6 * 3600; // 6 hours
    if (iat !== undefined && now >= iat + refreshAge) {
      console.log("Refreshing access token...");
      postRefresh().then((success) => {
        if (success) {
          console.log("Refreshed access token successfully.");
        } else {
          console.error("Failed to refresh access token.");
        }
      });
    }

    const result = TokenPayloadSchema.safeParse(payload);
    if (!result.success) {
      // Invalid response
      console.error(
        "Invalid payload",
        // JSON.stringify(payload),
        JSON.stringify(result.error),
      );
      return false;
    }

    return result.data;
  } catch (e) {
    console.log(e);
    return false;
  }
}

export async function postRefresh(): Promise<boolean> {
  try {
    const token = getToken();
    if (!token) return false;

    // Refresh the JWT
    const response = await fetch(getApiBase() + "/refresh", {
      method: "POST",
      headers: {
        authorization: `Bearer ${token}`,
      },
    });
    if (response.status !== 200) return false;
    const body = await response.json();
    const result = RefreshResponseSchema.safeParse(body);
    if (!result.success) {
      console.error(
        "Invalid response",
        JSON.stringify(body),
        JSON.stringify(result.error),
      );
      return false;
    }
    localStorage.setItem("token", result.data.token);
    return true;
  } catch (e) {
    return false;
  }
}

export async function getUserMe(): Promise<UserMeResponse | false> {
  try {
    const token = getToken();
    if (!token) return false;

    // Get the user object
    const response = await fetch(getApiBase() + "/users/@me", {
      headers: {
        authorization: `Bearer ${token}`,
      },
    });
    if (response.status !== 200) return false;
    const body = await response.json();
    const result = UserMeResponseSchema.safeParse(body);
    if (!result.success) {
      console.error(
        "Invalid response",
        JSON.stringify(body),
        JSON.stringify(result.error),
      );
      return false;
    }
    return result.data;
  } catch (e) {
    return false;
  }
}<|MERGE_RESOLUTION|>--- conflicted
+++ resolved
@@ -42,11 +42,6 @@
   window.location.href = `${getApiBase()}/login/discord?redirect_uri=${window.location.href}`;
 }
 
-<<<<<<< HEAD
-export function logOut() {
-  localStorage.removeItem("token");
-  __isLoggedIn = false;
-=======
 export async function logOut(allSessions: boolean = false) {
   const token = localStorage.getItem("token");
   if (token === null) return;
@@ -68,7 +63,6 @@
     return false;
   }
   return true;
->>>>>>> 8805367d
 }
 
 let __isLoggedIn: TokenPayload | false | undefined = undefined;
