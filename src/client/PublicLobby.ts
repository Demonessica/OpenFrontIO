import { LitElement, html } from "lit";
import { customElement, state } from "lit/decorators.js";
import { translateText } from "../client/Utils";
import { consolex } from "../core/Consolex";
import { GameMode } from "../core/game/Game";
import { GameID, GameInfo } from "../core/Schemas";
import { generateID } from "../core/Util";
import { JoinLobbyEvent } from "./Main";
import { getMapsImage } from "./utilities/Maps";

@customElement("public-lobby")
export class PublicLobby extends LitElement {
  @state() private lobbies: GameInfo[] = [];
  @state() public isLobbyHighlighted: boolean = false;
  @state() private isButtonDebounced: boolean = false;
  private lobbiesInterval: number | null = null;
  private currLobby: GameInfo | null = null;
  private debounceDelay: number = 750;
  private lobbyIDToStart = new Map<GameID, number>();

  createRenderRoot() {
    return this;
  }

  connectedCallback() {
    super.connectedCallback();
    this.fetchAndUpdateLobbies();
    this.lobbiesInterval = window.setInterval(
      () => this.fetchAndUpdateLobbies(),
      1000,
    );
  }

  disconnectedCallback() {
    super.disconnectedCallback();
    if (this.lobbiesInterval !== null) {
      clearInterval(this.lobbiesInterval);
      this.lobbiesInterval = null;
    }
  }

  private async fetchAndUpdateLobbies(): Promise<void> {
    try {
      this.lobbies = await this.fetchLobbies();
      this.lobbies.forEach((l) => {
        // Store the start time on first fetch because endpoint is cached, causing
        // the time to appear irregular.
        if (!this.lobbyIDToStart.has(l.gameID)) {
          const msUntilStart = l.msUntilStart ?? 0;
          this.lobbyIDToStart.set(l.gameID, msUntilStart + Date.now());
        }
      });
    } catch (error) {
      consolex.error("Error fetching lobbies:", error);
    }
  }

  async fetchLobbies(): Promise<GameInfo[]> {
    try {
      const response = await fetch(`/api/public_lobbies`);
      if (!response.ok)
        throw new Error(`HTTP error! status: ${response.status}`);
      const data = await response.json();
      return data.lobbies;
    } catch (error) {
      consolex.error("Error fetching lobbies:", error);
      throw error;
    }
  }

  public stop() {
    if (this.lobbiesInterval !== null) {
      this.isLobbyHighlighted = false;
      clearInterval(this.lobbiesInterval);
      this.lobbiesInterval = null;
    }
  }

  render() {
    if (this.lobbies.length === 0) return html``;

    const lobby = this.lobbies[0];
    if (!lobby?.gameConfig) {
      return;
    }
    const start = this.lobbyIDToStart.get(lobby.gameID) ?? 0;
    const timeRemaining = Math.max(0, Math.floor((start - Date.now()) / 1000));

    // Format time to show minutes and seconds
    const minutes = Math.floor(timeRemaining / 60);
    const seconds = timeRemaining % 60;
    const timeDisplay = minutes > 0 ? `${minutes}m ${seconds}s` : `${seconds}s`;

    const teamCount =
      lobby.gameConfig.gameMode === GameMode.Team
        ? lobby.gameConfig.playerTeams || 0
        : null;

    return html`
      <button
        @click=${() => this.lobbyClicked(lobby)}
        ?disabled=${this.isButtonDebounced}
        class="w-full mx-auto p-4 md:p-6 ${this.isLobbyHighlighted
          ? "bg-gradient-to-r from-green-600 to-green-500"
          : "bg-gradient-to-r from-blue-600 to-blue-500"} text-white font-medium rounded-xl transition-opacity duration-200 hover:opacity-90 ${this
          .isButtonDebounced
          ? "opacity-70 cursor-not-allowed"
          : ""}"
      >
        <div class="text-lg md:text-2xl font-semibold mb-2">
          ${translateText("public_lobby.join")}
        </div>
        <div class="flex">
          <img
            src="${getMapsImage(lobby.gameConfig.gameMap)}"
            alt="${lobby.gameConfig.gameMap}"
            class="w-1/3 md:w-1/5 md:h-[80px]"
            style="border: 1px solid rgba(255, 255, 255, 0.5)"
          />
          <div
            class="w-full flex flex-col md:flex-row items-center justify-center md:justify-evenly"
          >
            <div class="flex flex-col items-center">
              <div class="text-md font-medium text-blue-100 mb-4">
                <!-- ${lobby.gameConfig.gameMap} -->
                ${translateText(
                  `map.${lobby.gameConfig.gameMap.toLowerCase().replace(/\s+/g, "")}`,
                )}
              </div>
              <div class="text-md font-medium text-blue-100">
<<<<<<< HEAD
                ${lobby.gameConfig.gameMode === GameMode.Team
                  ? translateText("game_mode.teams")
=======
                ${lobby.gameConfig.gameMode == GameMode.Team
                  ? translateText("public_lobby.teams", { num: teamCount })
>>>>>>> d49272e1
                  : translateText("game_mode.ffa")}
              </div>
            </div>
            <div class="flex flex-col items-center">
              <div class="text-md font-medium text-blue-100 mb-2">
                ${lobby.numClients} / ${lobby.gameConfig.maxPlayers}
              </div>
              <div class="text-md font-medium text-blue-100">
                ${timeDisplay}
              </div>
            </div>
          </div>
        </div>
      </button>
    `;
  }

  leaveLobby() {
    this.isLobbyHighlighted = false;
    this.currLobby = null;
  }

  private lobbyClicked(lobby: GameInfo) {
    if (this.isButtonDebounced) {
      return;
    }

    // Set debounce state
    this.isButtonDebounced = true;

    // Reset debounce after delay
    setTimeout(() => {
      this.isButtonDebounced = false;
    }, this.debounceDelay);

    if (this.currLobby === null) {
      this.isLobbyHighlighted = true;
      this.currLobby = lobby;
      this.dispatchEvent(
        new CustomEvent("join-lobby", {
          detail: {
            gameID: lobby.gameID,
            clientID: generateID(),
          } as JoinLobbyEvent,
          bubbles: true,
          composed: true,
        }),
      );
    } else {
      this.dispatchEvent(
        new CustomEvent("leave-lobby", {
          detail: { lobby: this.currLobby },
          bubbles: true,
          composed: true,
        }),
      );
      this.leaveLobby();
    }
  }
}<|MERGE_RESOLUTION|>--- conflicted
+++ resolved
@@ -128,13 +128,8 @@
                 )}
               </div>
               <div class="text-md font-medium text-blue-100">
-<<<<<<< HEAD
-                ${lobby.gameConfig.gameMode === GameMode.Team
-                  ? translateText("game_mode.teams")
-=======
                 ${lobby.gameConfig.gameMode == GameMode.Team
                   ? translateText("public_lobby.teams", { num: teamCount })
->>>>>>> d49272e1
                   : translateText("game_mode.ffa")}
               </div>
             </div>
